"""
    Module containing the channel models
"""

import numpy as np
import torch
from torch import types as torch_types
from torchaudio.functional import convolve


class CommunicationChannel(object):
    """
        Parent class
    """
    def __init__(self) -> None:
        pass

    def forward(self, x: torch_types._TensorOrTensors):
        raise NotImplementedError


class AWGNChannel(CommunicationChannel):
    """
        Simplest communication channel that only adds white Gaussian noise
    """
    def __init__(self, snr_db, pulse_energy) -> None:
        super().__init__()
        # Calculate noise std based on specified SNR and the pulse energy
        self.noise_std = np.sqrt(pulse_energy / (2 * 10 ** (snr_db/ 10)))

    def forward(self, x: torch_types._TensorOrTensors):
        return x + self.noise_std * torch.randn_like(x)


class AWGNChannelWithLinearISI(CommunicationChannel):
    """
        Communication channel with intersymbol-interference modeled by an FIR filter.
        Afterwards white Gaussian noise is added.
        ISI FIR is taken from

        A. Caciularu and D. Burshtein, “Unsupervised Linear and Nonlinear Channel Equalization and Decoding Using Variational Autoencoders,”
          IEEE Transactions on Cognitive Communications and Networking, vol. 6, no. 3, pp. 1003–1018, Sep. 2020, doi: 10.1109/TCCN.2020.2990773.


    """
    def __init__(self, snr_db, pulse_energy, samples_pr_symbol, dtype=torch.float64) -> None:
        super().__init__()
        h_isi = [1.0, 0.3, 0.1]  # simple minimum phase with zeros at (0.2, -0.5)
        h_isi_zeropadded = np.zeros(samples_pr_symbol * (len(h_isi) - 1) + 1)
        h_isi_zeropadded[::samples_pr_symbol] = h_isi
        h_isi_zeropadded = h_isi_zeropadded / np.linalg.norm(h_isi_zeropadded)
        self.isi_filter = torch.Tensor(h_isi_zeropadded).type(dtype)

        # Calculate noise std based on specified SNR and the pulse energy
        self.noise_std = np.sqrt(pulse_energy / (2 * 10 ** (snr_db/ 10)))

    def forward(self, x: torch_types._TensorOrTensors):
        xisi = convolve(x, self.isi_filter, mode='same')
        return xisi + self.noise_std * torch.randn_like(xisi)


class WienerHammersteinISIChannel(CommunicationChannel):
    """
        Communication channel with intersymbol-interference modeled by two FIR filters and a non-linearity.
        Afterwards white Gaussian noise is added.

        The non-linearity is a third order polynomial with coefficients specified as a tuple
        (y = a0 x + a1 x**2 + a2 x**3)

    """
<<<<<<< HEAD
    # Nedenfor normalt: non_linear_coefficients=(1.0, 0.2, -0.1)
=======
>>>>>>> 6f8b5d2e
    def __init__(self, snr_db, pulse_energy, samples_pr_symbol, non_linear_coefficients=(1.0, 0.2, -0.1), dtype=torch.float64) -> None:
        super().__init__()
        isi_filter1 = [1.0, 0.3, 0.1]  # simple minimum phase with zeros at (0.2, -0.5)
        isi_filter2 = [ 1., -0.2, 0.02]  # simple minimum phase with zeros at (0.1 \pm j 0.1)
        h1_isi_zeropadded = np.zeros(samples_pr_symbol * (len(isi_filter1) - 1) + 1)
        h1_isi_zeropadded[::samples_pr_symbol] = isi_filter1
        h1_isi_zeropadded = h1_isi_zeropadded / np.linalg.norm(h1_isi_zeropadded)
        self.isi_filter1 = torch.Tensor(h1_isi_zeropadded).type(dtype)

        self.non_linear_function = lambda x: non_linear_coefficients[0] * x + non_linear_coefficients[1] * x**2 + non_linear_coefficients[2] * x**3

        h2_isi_zeropadded = np.zeros(samples_pr_symbol * (len(isi_filter2) - 1) + 1)
        h2_isi_zeropadded[::samples_pr_symbol] = isi_filter2
        h2_isi_zeropadded = h2_isi_zeropadded / np.linalg.norm(h2_isi_zeropadded)
        self.isi_filter2 = torch.Tensor(h2_isi_zeropadded).type(dtype)

        # Calculate noise std based on specified SNR and the pulse energy
        self.noise_std = np.sqrt(pulse_energy / (2 * 10 ** (snr_db/ 10)))

    def forward(self, x: torch_types._TensorOrTensors):
        z1 = convolve(x, self.isi_filter1, mode='same')
        z2 = self.non_linear_function(z1)
        z3 = convolve(z2, self.isi_filter2, mode='same')
<<<<<<< HEAD
        return z3 + self.noise_std * torch.randn_like(z3)
=======
        return z3 + self.noise_std * torch.randn_like(z3)
>>>>>>> 6f8b5d2e
<|MERGE_RESOLUTION|>--- conflicted
+++ resolved
@@ -46,6 +46,7 @@
     def __init__(self, snr_db, pulse_energy, samples_pr_symbol, dtype=torch.float64) -> None:
         super().__init__()
         h_isi = [1.0, 0.3, 0.1]  # simple minimum phase with zeros at (0.2, -0.5)
+        h_isi = [1.0, 0.3, 0.1]  # simple minimum phase with zeros at (0.2, -0.5)
         h_isi_zeropadded = np.zeros(samples_pr_symbol * (len(h_isi) - 1) + 1)
         h_isi_zeropadded[::samples_pr_symbol] = h_isi
         h_isi_zeropadded = h_isi_zeropadded / np.linalg.norm(h_isi_zeropadded)
@@ -68,10 +69,7 @@
         (y = a0 x + a1 x**2 + a2 x**3)
 
     """
-<<<<<<< HEAD
     # Nedenfor normalt: non_linear_coefficients=(1.0, 0.2, -0.1)
-=======
->>>>>>> 6f8b5d2e
     def __init__(self, snr_db, pulse_energy, samples_pr_symbol, non_linear_coefficients=(1.0, 0.2, -0.1), dtype=torch.float64) -> None:
         super().__init__()
         isi_filter1 = [1.0, 0.3, 0.1]  # simple minimum phase with zeros at (0.2, -0.5)
@@ -95,8 +93,4 @@
         z1 = convolve(x, self.isi_filter1, mode='same')
         z2 = self.non_linear_function(z1)
         z3 = convolve(z2, self.isi_filter2, mode='same')
-<<<<<<< HEAD
         return z3 + self.noise_std * torch.randn_like(z3)
-=======
-        return z3 + self.noise_std * torch.randn_like(z3)
->>>>>>> 6f8b5d2e
